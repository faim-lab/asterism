--- conflicted
+++ resolved
@@ -4,88 +4,6 @@
 //!
 //! Note: Collision is hard and may be broken.
 
-<<<<<<< HEAD
-use glam::Vec2 as GlamVec2;
-use std::cmp::Ordering;
-use std::ops::{Add, AddAssign};
-use ultraviolet::Vec2 as UVVec2;
-use macroquad::math::Vec2 as MVec2;
-
-
-/// A trait for a set of two coordinates that represent a point in 2d space.
-pub trait Vec2: Add + AddAssign + Copy {
-    fn new(x: f32, y: f32) -> Self;
-    fn x(&self) -> f32;
-    fn y(&self) -> f32;
-    fn set_x(&mut self, x: f32);
-    fn set_y(&mut self, y: f32);
-
-    fn magnitude(&self) -> f32 {
-        (self.x().powi(2) + self.y().powi(2)).sqrt()
-    }
-}
-
-impl Vec2 for UVVec2 {
-    fn new(x: f32, y: f32) -> UVVec2 {
-        UVVec2::new(x, y)
-    }
-    fn x(&self) -> f32 {
-        self.x
-    }
-    fn y(&self) -> f32 {
-        self.y
-    }
-    fn set_x(&mut self, x: f32) {
-        self.x = x;
-    }
-    fn set_y(&mut self, y: f32) {
-        self.y = y;
-    }
-}
-
-impl Vec2 for GlamVec2 {
-    fn new(x: f32, y: f32) -> GlamVec2 {
-        GlamVec2::new(x, y)
-    }
-    fn x(&self) -> f32 {
-        self.x
-    }
-    fn y(&self) -> f32 {
-        self.y
-    }
-    fn set_x(&mut self, x: f32) {
-        self.x = x;
-    }
-    fn set_y(&mut self, y: f32) {
-        self.y = y;
-    }
-}
-
-impl Vec2 for MVec2 {
-    fn new(x: f32, y: f32) -> MVec2 {
-        MVec2::new(x, y)
-    }
-    fn x(&self) -> f32 {
-        self.x
-    }
-    fn y(&self) -> f32 {
-        self.y
-    }
-    fn set_x(&mut self, x: f32) {
-        self.x = x;
-    }
-    fn set_y(&mut self, y: f32) {
-        self.y = y;
-    }
-}
-
-/// Information for each contact. If the entities at the indices `i` and `j` are both unfixed or
-/// both fixed, then `i < j`. If one is unfixed and the other is fixed, `i` will be the index of
-/// the unfixed entity.
-pub struct Contact<V2: Vec2> {
-    /// The index of the first contact in `centers`, `half_sizes`, `velocities`, `metadata`, and
-    /// `displacements`.
-=======
 use crate::{tables::OutputTable, Event, EventType, Logic, Reaction};
 use macroquad::math::Vec2;
 
@@ -93,7 +11,6 @@
 #[derive(PartialEq, Copy, Clone)]
 pub struct Contact {
     /// The index of the first contact in `centers`, `half_sizes`, `velocities`, `metadata`, and `displacements`.
->>>>>>> 2c535d0c
     pub i: usize,
     /// The index of the second contact in `centers`, `half_sizes`, `velocities`, `metadata`, and `displacements`.
     pub j: usize,
