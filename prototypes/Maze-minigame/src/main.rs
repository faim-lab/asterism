#![deny(clippy::all)]
#![forbid(unsafe_code)]

use log::error;
use pixels::{wgpu::Surface, Error, Pixels, SurfaceTexture};
use winit::dpi::LogicalSize;
use winit::event::{Event, VirtualKeyCode};
use winit::event_loop::{ControlFlow, EventLoop};
use winit::window::WindowBuilder;
use winit_input_helper::WinitInputHelper;

const WIDTH: u32 = 320;
const HEIGHT: u32 = 240;
const BOX_SIZE: i16 = 20;

/// Size and point worth of items
const ITEM_SIZE: i8 = 10;
const ITEM_VAL: u8 = 1;

#[derive(PartialEq)]
enum Direction {
    Up,
    Down,
    Left,
    Right,
    Still,
}

/// Representation of the application state
struct World {
    box_x: i16,
    box_y: i16,
    velocity_x: i16,
    velocity_y: i16,
    walls: Vec<Wall>
}

/// Walls of the maze
struct Wall {
    wall_x: i16,
    wall_y: i16,
    wall_width: i16,
    wall_height: i16,
}

/// Items that can be obtained and added to score
struct Collectible {
    x: i16,
    y: i16,
}

impl Wall {
    fn new(wall_x: i16, wall_y: i16, wall_width: i16, wall_height: i16) -> Wall {
        Wall {wall_x: wall_x, wall_y: wall_y, wall_width: wall_width, wall_height: wall_height}
    }

    fn draw(&self, frame: &mut [u8]) {
        for (i, pixel) in frame.chunks_exact_mut(4).enumerate() {
            let x = (i % WIDTH as usize) as i16;
            let y = (i / WIDTH as usize) as i16;

            if x >= self.wall_x
                && x < self.wall_x + self.wall_width
                && y >= self.wall_y
                && y < self.wall_y + self.wall_height {
                    pixel.copy_from_slice(&[0xff, 0xff, 0xff, 0xff]);
                }
        }
    }
}

impl Collectible {
    fn new(x:i16, y:i16) -> Self {
        Self {x: x, y: y}
    }
}

fn main() -> Result<(), Error> {
    env_logger::init();
    let event_loop = EventLoop::new();
    let mut input = WinitInputHelper::new();
    let window = {
        let size = LogicalSize::new(WIDTH as f64, HEIGHT as f64);
        WindowBuilder::new()
            .with_title("maze")
            .with_inner_size(size)
            .with_min_inner_size(size)
            .build(&event_loop)
            .unwrap()
    };
    let mut hidpi_factor = window.scale_factor();

    let item_1 = Collectible::new(100, 140);
    let item_2 = Collectible::new(26, 198);

    let mut all_items = vec![item_1, item_2];
    
    let mut pixels = {
        let surface = Surface::create(&window);
        let surface_texture = SurfaceTexture::new(WIDTH, HEIGHT, surface);
        Pixels::new(WIDTH, HEIGHT, surface_texture)?
    };

    let mut world = World::new();

   
    event_loop.run(move |event, _, control_flow| {
        // Draw the current frame
        if let Event::RedrawRequested(_) = event {
<<<<<<< HEAD
            world.draw(pixels.get_frame(), &all_walls, &mut all_items);
=======
            world.draw(pixels.get_frame(), &world.walls, &mut all_items);
>>>>>>> 0ee205ce
            if pixels
                .render()
                .map_err(|e| error!("pixels.render() failed: {}", e))
                .is_err()
            {
                *control_flow = ControlFlow::Exit;
                return;
            }
        }

        // Handle input events
        if input.update(event) {
            // Close events
            if input.key_pressed(VirtualKeyCode::Escape) || input.quit() {
                *control_flow = ControlFlow::Exit;
                return;
            }

            // Adjust high DPI factor
            if let Some(factor) = input.scale_factor_changed() {
                hidpi_factor = factor;
            }

            // Resize the window
            if let Some(size) = input.window_resized() {
                pixels.resize(size.width, size.height);
            }

            // Arrow key input from user
            let movement = ({
                let up = input.key_held(VirtualKeyCode::Up);
                let down = input.key_held(VirtualKeyCode::Down);

                if up {
                    Direction::Up 
                } else if down {
                    Direction::Down 
                } else {
                    Direction::Still 
                }

            }, {
                let left = input.key_held(VirtualKeyCode::Left);
                let right = input.key_held(VirtualKeyCode::Right);

                if left {
                    Direction::Left
                } else if right {
                    Direction::Right
                } else {
                    Direction::Still
                }
            });
            
            // Update internal state and request a redraw
<<<<<<< HEAD
            world.update(movement, &all_walls, &mut all_items);
=======
            world.update(movement, &mut all_items);
>>>>>>> 0ee205ce
            window.request_redraw();
        }     
    });
}

impl World {
    /// Create a new `World` instance that can draw a moving box
    fn new() -> Self {
        Self {
            box_x: 58,
            box_y: 8,
            velocity_x: 16,
            velocity_y: 16,
            walls: {
                // draw horizontal walls
                let wall_1 = Wall::new(8, 11, 43, 3);
                let wall_2 = Wall::new(94, 11, 218, 3);
                let wall_3 = Wall::new(94, 54, 46, 3);
                let wall_4 = Wall::new(180, 54, 86, 3);
                let wall_5 = Wall::new(223, 97, 43, 3);
                let wall_6 = Wall::new(8, 140, 46, 3);
                let wall_7 = Wall::new(266, 140, 46, 3);
                let wall_8 = Wall::new(51, 183, 132, 3);
                let wall_9 = Wall::new(223, 183, 43, 3);
                let wall_10 = Wall::new(8, 226, 218, 3);
                let wall_11 = Wall::new(266, 226, 46, 3);
                // draw vertical walls
                let wall_12 = Wall::new(8, 11, 3, 218);
                let wall_13 = Wall::new(51, 54, 3, 89);
                let wall_14 = Wall::new(94, 54, 3, 132);
                let wall_15 = Wall::new(137, 54, 3, 89);
                let wall_16 = Wall::new(180, 11, 3, 175);
                let wall_17 = Wall::new(223, 97, 3, 132);
                let wall_18 = Wall::new(309, 11, 3, 218);

                vec![wall_1, wall_2, wall_3, wall_4, wall_5, wall_6, wall_7, wall_8, wall_9, wall_10, wall_11, wall_12, wall_13, wall_14, wall_15, wall_16, wall_17, wall_18]
            }
        }
    }

    /// Update the `World` internal state 
    fn update(&mut self, movement: ( Direction, Direction ), collectibles: &mut Vec<Collectible>) {
        // let box = &mut self.World;
        self.move_box(&movement);
        let i = self.touch_pickup(collectibles);
        if i != None {
            collectibles.remove(i.unwrap());
        }
    }

    /// Move box according to arrow keys
    fn move_box(&mut self, movement: &(Direction, Direction)) {
        match movement.0 {
            Direction::Up => self.velocity_y = -16,
            Direction::Down => self.velocity_y = 16,
            _ => self.velocity_y = 0,
        }
        match movement.1 {
            Direction::Left => self.velocity_x = -16,
            Direction::Right => self.velocity_x = 16,
            _ => self.velocity_x = 0,
        }

        World::better_collision(self, &movement);

        // Check collision with window boundaries
        if self.box_y + self.velocity_y <= 0 || self.box_y + BOX_SIZE + self.velocity_y > HEIGHT as i16 {
            if self.box_y + self.velocity_y <= 0 {
                self.velocity_y = -self.box_y;
            } else {
                self.velocity_y = HEIGHT as i16 - self.box_y - BOX_SIZE;
            }
        }
        if self.box_x + self.velocity_x <= 0 || self.box_x + BOX_SIZE + self.velocity_x > WIDTH as i16 {
            if self.box_x + self.velocity_x <= 0 {
                self.velocity_x = -self.box_x;
            } else {
                self.velocity_x = WIDTH as i16 - self.box_x - BOX_SIZE;
            }
        }

        self.box_y += self.velocity_y;
        self.box_x += self.velocity_x;
    }   

    /// Check if box is already touching from above
    fn touching_hz_above(&self, walls: &Vec<Wall>) -> bool {
        for a_wall in walls {
            if a_wall.wall_x + a_wall.wall_width > self.box_x
            && a_wall.wall_x < self.box_x + BOX_SIZE {
                if a_wall.wall_y + a_wall.wall_height == self.box_y {
                    return true;
                }
            }
        }
        return false;
    }

    /// Check if box is already touching from below
    fn touching_hz_below(&self, walls: &Vec<Wall>) -> bool {
        for a_wall in walls {
            if a_wall.wall_x + a_wall.wall_width > self.box_x
            && a_wall.wall_x < self.box_x + BOX_SIZE {
                if a_wall.wall_y == self.box_y + BOX_SIZE {
                    return true;
                }
            }
        }
        return false;
    }
        
    /// Check if box is already touching from the left
    fn touching_vt_left(&self, walls: &Vec<Wall>) -> bool {
        for a_wall in walls {
            if a_wall.wall_y < self.box_y + BOX_SIZE
            && a_wall.wall_y + a_wall.wall_height > self.box_y {
                if a_wall.wall_x + a_wall.wall_width == self.box_x {
                    return true;
                }
            }
        }
        return false;
    }

    /// Check if box is already touching from the right
    fn touching_vt_right(&self, walls: &Vec<Wall>) -> bool {
        for a_wall in walls {
            if a_wall.wall_y < self.box_y + BOX_SIZE
            && a_wall.wall_y + a_wall.wall_height > self.box_y {
                if a_wall.wall_x == self.box_x + BOX_SIZE {
                    return true;
                }
            }
        }
        return false;
    }

    fn corner_above_check(&self, walls: &Vec<Wall>) -> bool {
        for a_wall in walls {
            if a_wall.wall_x + a_wall.wall_width >= self.box_x
            && a_wall.wall_x <= self.box_x + BOX_SIZE {
                if a_wall.wall_y + a_wall.wall_height == self.box_y {
                    return true;
                }
            }
        }
        return false;
    }

    fn corner_below_check(&self, walls: &Vec<Wall>) -> bool {
        for a_wall in walls {
            if a_wall.wall_x + a_wall.wall_width >= self.box_x
            && a_wall.wall_x <= self.box_x + BOX_SIZE {
                if a_wall.wall_y == self.box_y + BOX_SIZE {
                    return true;
                }
            }
        }
        return false;
    }

    fn corner_left_check(&self, walls: &Vec<Wall>) -> bool {
        for a_wall in walls {
            if a_wall.wall_y <= self.box_y + BOX_SIZE
            && a_wall.wall_y + a_wall.wall_height >= self.box_y {
                if a_wall.wall_x + a_wall.wall_width == self.box_x {
                    return true;
                }
            }
        }
        return false;
    }

    fn corner_right_check(&self, walls:&Vec<Wall>) -> bool {
        for a_wall in walls {
            if a_wall.wall_y <= self.box_y + BOX_SIZE
            && a_wall.wall_y + a_wall.wall_height >= self.box_y {
                if a_wall.wall_x == self.box_x + BOX_SIZE {
                    return true;
                }
            }
        }
        return false;
    }

    /// Detect collision
    fn better_collision(&mut self, movement: &(Direction, Direction)) {
        let mut temp_velocity_y: i16 = self.velocity_y;
        let mut temp_velocity_x: i16 = self.velocity_x;

        let touching_above: bool = self.touching_hz_above(&self.walls);
        let touching_below: bool = self.touching_hz_below(&self.walls);
        let touching_left: bool = self.touching_vt_left(&self.walls);
        let touching_right: bool = self.touching_vt_right(&self.walls);

        if {touching_above && movement.0 == Direction::Up} || {touching_below && movement.0 == Direction::Down} {
            temp_velocity_y = 0;
        }
        if {touching_left && movement.1 == Direction::Left} || {touching_right && movement.1 == Direction::Right} {
            temp_velocity_x = 0;
        }

        // Don't move if two arrow keys are pressed in the direction of a corner that the box is perfectly touching
        if movement.0 != Direction::Still && movement.1 != Direction::Still 
        && touching_above == false && touching_below == false 
        && touching_left == false && touching_right == false {
            let touch_vt: bool;
            let touch_hz: bool;

            if movement.0 == Direction::Up {
                touch_vt = self.corner_above_check(&self.walls);
            } else {
                touch_vt = self.corner_below_check(&self.walls);
            }
            if movement.1 == Direction::Left {
                touch_hz = self.corner_left_check(&self.walls);
            } else {
                touch_hz = self.corner_right_check(&self.walls);
            }

            if touch_vt == true && touch_hz == true {
                temp_velocity_y = 0;
                temp_velocity_x = 0;
            }
        }

        let mut temp_y: i16 = self.box_y + temp_velocity_y;
        let mut temp_x: i16 = self.box_x + temp_velocity_x;

        // Check for collision with window boundaries
        if temp_y <= 0 || temp_y + BOX_SIZE > HEIGHT as i16 {
            if temp_y <= 0 {
                temp_velocity_y = -self.box_y;
            } else {
                temp_velocity_y = HEIGHT as i16 - self.box_y - BOX_SIZE;
            }
            temp_y = self.box_y + temp_velocity_y;
        }
        if temp_x <= 0 || temp_x + BOX_SIZE > WIDTH as i16 {
            if temp_x <= 0 {
                temp_velocity_x = -self.box_x;
            } else {
                temp_velocity_x = WIDTH as i16 - self.box_x - BOX_SIZE;
            }
            temp_x = self.box_x + temp_velocity_x;
        }

        if movement.0 != Direction::Still && temp_velocity_y != 0 {
            for a_wall in &self.walls {
                if movement.0 == Direction::Up {
                    if a_wall.wall_y + a_wall.wall_height < self.box_y
                    && a_wall.wall_y + a_wall.wall_height > temp_y
                    && a_wall.wall_x + a_wall.wall_width > temp_x
                    && a_wall.wall_x < temp_x + BOX_SIZE {
                        if i16::abs(a_wall.wall_y + a_wall.wall_height - self.box_y) < i16::abs(temp_velocity_y) {
                            temp_velocity_y = a_wall.wall_y + a_wall.wall_height - self.box_y;
                        }
                    }
                } else {
                    if a_wall.wall_y > self.box_y + BOX_SIZE
                    && a_wall.wall_y < temp_y + BOX_SIZE 
                    && a_wall.wall_x < temp_x + BOX_SIZE
                    && a_wall.wall_x + a_wall.wall_width > temp_x {
                        if a_wall.wall_y - self.box_y - BOX_SIZE < temp_velocity_y {
                            temp_velocity_y = a_wall.wall_y - self.box_y - BOX_SIZE;
                        }
                    }
                }
            }
        }
        if movement.1 != Direction::Still && temp_velocity_x != 0 {
            for a_wall in &self.walls {
                if movement.1 == Direction::Left {
                    if a_wall.wall_x + a_wall.wall_width < self.box_x
                    && a_wall.wall_x + a_wall.wall_width > temp_x
                    && a_wall.wall_y < temp_y + BOX_SIZE
                    && a_wall.wall_y + a_wall.wall_height > temp_y {
                        if i16::abs(a_wall.wall_x + a_wall.wall_width - self.box_x) < i16::abs(temp_velocity_x) {
                            temp_velocity_x = a_wall.wall_x + a_wall.wall_width - self.box_x;
                        }
                    }
                } else {
                    if a_wall.wall_x >= self.box_x + BOX_SIZE
                    && a_wall.wall_x < temp_x + BOX_SIZE
                    && a_wall.wall_y < temp_y + BOX_SIZE
                    && a_wall.wall_y + a_wall.wall_height > temp_y {
                        if a_wall.wall_x - self.box_x - BOX_SIZE < temp_velocity_x {
                            temp_velocity_x = a_wall.wall_x - self.box_x - BOX_SIZE;
                        }
                    } 
                }
            }
        }

        self.velocity_x = temp_velocity_x;
        self.velocity_y = temp_velocity_y;
    }

    /// Check if box is touching or overlapping a pickup - only can check for one at a time, not multiple
    fn touch_pickup(&self, collectibles: &mut Vec<Collectible>) -> Option<usize> {
        for i in 0..collectibles.len() {
            if self.box_x < collectibles[i].x + ITEM_SIZE as i16
            && self.box_x + BOX_SIZE >= collectibles[i].x
            && self.box_y < collectibles[i].y + ITEM_SIZE as i16
            && self.box_y + BOX_SIZE >= collectibles[i].y {
                if i < collectibles.len() {
                    return Some(i);
                }
            }
        }
        None
    }

    /// Draw the `World` state to the frame buffer.
    ///
    /// Assumes the default texture format: [`wgpu::TextureFormat::Rgba8UnormSrgb`]
    fn draw(&self, frame: &mut [u8], walls: &Vec<Wall>, collectibles: &mut Vec<Collectible>) {
        for a_wall in walls {
            a_wall.draw(frame);
        }

        fn inside_all_walls(x:i16, y:i16, walls: &Vec<Wall>) -> bool {
            for a_wall in walls {
                if x >= a_wall.wall_x
                && x < a_wall.wall_x + a_wall.wall_width
                && y >= a_wall.wall_y
                && y < a_wall.wall_y + a_wall.wall_height {
                    return true;
                }
            } 
            return false;
        }

        fn is_collectible(x:i16, y:i16, collectibles: &mut Vec<Collectible>) -> bool {
            for an_item in collectibles.iter() {
                if x >= an_item.x
                && x < an_item.x + ITEM_SIZE as i16
                && y >= an_item.y
                && y < an_item.y + ITEM_SIZE as i16 {
                    return true;
                }
            }
            return false;
        }

        // Only redraw pixels that are not in the maze walls... theoretically
        for (i, pixel) in frame.chunks_exact_mut(4).enumerate() {
            let x = (i % WIDTH as usize) as i16;
            let y = (i / WIDTH as usize) as i16;

            if !inside_all_walls(x, y, walls) {
                let inside_the_box = x >= self.box_x
                && x < self.box_x + BOX_SIZE
                && y >= self.box_y
                && y < self.box_y + BOX_SIZE;

                let rgba = if inside_the_box {
                    [0x5e, 0x48, 0xe8, 0xff]
                } else if is_collectible(x, y, collectibles) {
                    [0x95, 0xed, 0xc1, 0xff]
                } else {
                    [0x48, 0xb2, 0xe8, 0xff]
                };
        
                pixel.copy_from_slice(&rgba);
            }
        }
    }
}<|MERGE_RESOLUTION|>--- conflicted
+++ resolved
@@ -103,15 +103,10 @@
 
     let mut world = World::new();
 
-   
     event_loop.run(move |event, _, control_flow| {
         // Draw the current frame
         if let Event::RedrawRequested(_) = event {
-<<<<<<< HEAD
-            world.draw(pixels.get_frame(), &all_walls, &mut all_items);
-=======
             world.draw(pixels.get_frame(), &world.walls, &mut all_items);
->>>>>>> 0ee205ce
             if pixels
                 .render()
                 .map_err(|e| error!("pixels.render() failed: {}", e))
@@ -167,11 +162,7 @@
             });
             
             // Update internal state and request a redraw
-<<<<<<< HEAD
-            world.update(movement, &all_walls, &mut all_items);
-=======
             world.update(movement, &mut all_items);
->>>>>>> 0ee205ce
             window.request_redraw();
         }     
     });
