#![deny(clippy::all)]
#![forbid(unsafe_code)]
#![allow(dead_code)]

use pixels::{wgpu::Surface, Error, Pixels, SurfaceTexture};
use winit::dpi::LogicalSize;
use winit::event::{Event, VirtualKeyCode};
use winit::event_loop::{ControlFlow, EventLoop};
use winit::window::WindowBuilder;
use winit_input_helper::WinitInputHelper;
use ultraviolet::{Vec2, Vec3, geometry::Aabb};

const WIDTH: u32 = 320;
const HEIGHT: u32 = 240;
const BOX_SIZE: i16 = 20;

/// Size and point worth of items
const ITEM_SIZE: i8 = 10;
const ITEM_VAL: u8 = 1;

#[derive(PartialEq)]
enum Direction {
    Up,
    Down,
    Left,
    Right,
    Still,
}

/// Representation of the application state
struct World {
    x: i16,
    y: i16,
    vx: i16,
    vy: i16,
    score: u8,
    walls: Vec<Wall>,
    items: Vec<Collectible>,
}

/// Walls of the maze
struct Wall {
    x: i16,
    y: i16,
    w: i16,
    h: i16,
}

impl Wall {
    fn new(x: i16, y: i16, w: i16, h: i16) -> Wall {
        Wall {x: x, y: y, w: w, h: h}
    }
}

/// Items that can be obtained and added to score
struct Collectible {
    x: i16,
    y: i16,
}

impl Collectible {
    fn new(x:i16, y:i16) -> Self {
        Self {x: x, y: y}
    }
}

struct MazePhysics {
    pos: Vec2,
    vel: Vec2,
}

impl MazePhysics {
    fn new() -> Self {
        Self {
            pos: Vec2::new(0.0, 0.0),
            vel: Vec2::new(0.0, 0.0), 
        }
    }

    // possibly add keyboard input as a parameter
    fn update(&mut self) {
        for i in 0..2 {
            self.pos[i] += self.vel[i];
        }
    }
}

// thanks paddles
struct AabbCollision<ID: Copy + Eq> {
    bodies: Vec<Aabb>,
    velocities: Vec<Vec2>,
    metadata: Vec<CollisionData<ID>>,
    contacts: Vec<(usize, usize)>,
}

#[derive(Default, Clone, Copy)]
struct CollisionData<ID: Copy + Eq> {
    solid: bool, // true = participates in restitution, false = no
    fixed: bool, // collision system cannot move it
    id: ID,
}

#[derive(Clone, Copy, PartialEq, Eq)]
enum CollisionID {
    Player,
    Wall,
    Item,
}

impl Default for CollisionID {
    fn default() -> Self { Self::Player }
}

impl AabbCollision<CollisionID> {
    fn new() -> Self {
        Self {
            bodies: Vec::new(),
            velocities: Vec::new(),
            metadata: Vec::new(),
            contacts: Vec::new(),
        }
    }

    fn update(&mut self) {
        self.contacts.clear();
        for (i, body) in self.bodies.iter().enumerate() {
            for (j, body2) in self.bodies[i + 1..].iter().enumerate() {
                if body.intersects(body2) {
                    self.contacts.push((i, j + i + 1));
                }
            }
        }

        for (i, j) in self.contacts.iter() {
            let CollisionData { solid: i_solid, fixed: i_fixed, .. } =
                self.metadata[*i];
            let CollisionData { solid: j_solid, fixed: j_fixed, .. } =
                self.metadata[*j];

<<<<<<< HEAD
            if !(i_solid && j_solid) || (i_fixed && j_fixed) {
=======
            if !(i_solid && j_solid) || i_fixed && j_fixed {
>>>>>>> 7290c4c9
                continue;
            }

            if !i_fixed && !j_fixed {
                let Vec2 { x: vel_i_x, y: vel_i_y } = self.velocities[*i];
                let Vec2 { x: vel_j_x, y: vel_j_y } = self.velocities[*j];
                let Aabb { min: Vec3 { x: min_i_x, y: min_i_y, .. },
                    max: Vec3 { x: max_i_x, y: max_i_y, ..} } = self.bodies[*i];
                let Aabb { min: Vec3 { x: min_j_x, y: min_j_y, .. },
                    max: Vec3 { x: max_j_x, y: max_j_y, ..} } = self.bodies[*j];

                let ( i_displace, j_displace ) = {
                    let vel_i_x = vel_i_x / (vel_i_x.abs() + vel_j_x.abs());
                    let vel_i_y = vel_i_y / (vel_i_y.abs() + vel_j_y.abs());
                    let vel_j_x = vel_j_x / (vel_i_x.abs() + vel_j_x.abs());
                    let vel_j_y = vel_j_y / (vel_i_y.abs() + vel_j_y.abs());

                    let displacement_x = Self::get_displacement(min_i_x, max_i_x, min_j_x, max_j_x);
                    let displacement_y = Self::get_displacement(min_i_y, max_i_y, min_j_y, max_j_y);

                    ( Vec3::new(displacement_x * vel_i_x, displacement_y * vel_i_y, 0.0),
                        Vec3::new(displacement_x * vel_j_x, displacement_y * vel_j_y, 0.0) )
                };

                self.bodies[*i].min += i_displace;
                self.bodies[*i].max += i_displace;
                self.bodies[*j].min += j_displace;
                self.bodies[*j].max += j_displace;
<<<<<<< HEAD
            } else { 
=======
            } else {
>>>>>>> 7290c4c9
                let i_swap = if !j_fixed { j } else { i };
                let j_swap = if !j_fixed { i } else { j };
                let Aabb { min: Vec3 { x: min_i_x, y: min_i_y, .. },
                    max: Vec3 { x: max_i_x, y: max_i_y, ..} } = self.bodies[*i_swap];
                let Aabb { min: Vec3 { x: min_j_x, y: min_j_y, .. },
                    max: Vec3 { x: max_j_x, y: max_j_y, ..} } = self.bodies[*j_swap];
                let displace = {
                    let displacement_x = Self::get_displacement(min_i_x, max_i_x, min_j_x, max_j_x);
                    let displacement_y = Self::get_displacement(min_i_y, max_i_y, min_j_y, max_j_y);

                    if displacement_x == displacement_y {
                        Vec3::new(displacement_x, displacement_y, 0.0)
                    } else if displacement_x < displacement_y {
                        if min_i_x < min_j_x {
                            Vec3::new(-displacement_x, 0.0, 0.0)
                        } else {
                            Vec3::new(displacement_x, 0.0, 0.0)
                        }
                    } else {
                        if min_i_y < min_j_y {
                            Vec3::new(0.0, -displacement_y, 0.0)
                        } else {
                            Vec3::new(0.0, displacement_y, 0.0)
                        }
                    }
                };

                self.bodies[*i_swap].min += displace;
                self.bodies[*i_swap].max += displace;
            }
        }

    }

    fn get_displacement(min_i: f32, max_i: f32, min_j: f32, max_j: f32)
        -> f32 {
            if max_i - min_j < max_j - min_i {
                max_i - min_j
            } else {
                max_j - min_i
            }
    }

}

struct MazeResources {
    score: u8,
    score_change: u8,
    touched_item: Option<usize>,
    // can add other things later like keys, food
}

impl MazeResources {
    fn new() -> Self {
        Self {
            score: 0,
            score_change: 0,
            touched_item: None,
        }
    }

    fn update(&mut self, all_items: &mut Vec<Collectible>) {
        // process queue 
        // destroy pickup if touched?
        self.score += self.score_change;
        if self.touched_item != None {
            all_items.remove(self.touched_item.unwrap());
        };
    }
}

struct Logics {
    physics: MazePhysics,
    collision: AabbCollision<CollisionID>,
    resources: MazeResources,
}

impl Logics {
    fn new(walls: &Vec<Wall>) -> Self {
        Self {
            physics: MazePhysics::new(),
            collision: {
                let mut collision = AabbCollision::new();
                // create collider for each wall
                for wall in walls {
                    collision.bodies.push(Aabb::new(
                        Vec3::new(wall.x as f32, wall.y as f32, 0.0),
                        Vec3::new((wall.x + wall.w) as f32, (wall.y + wall.h) as f32, 0.0)
                    ));
                    collision.metadata.push(CollisionData {
                        solid: true, 
                        fixed: true, 
                        id: CollisionID::Wall,
                    });
                }
                collision
            },
            resources: MazeResources::new(),
        }
    }
}

fn main() -> Result<(), Error> {
    let event_loop = EventLoop::new();
    let mut input = WinitInputHelper::new();
    let window = {
        let size = LogicalSize::new(WIDTH as f64, HEIGHT as f64);
        WindowBuilder::new()
            .with_title("maze")
            .with_inner_size(size)
            .with_min_inner_size(size)
            .build(&event_loop)
            .unwrap()
    };
    let mut hidpi_factor = window.scale_factor();
    
    let mut pixels = {
        let surface = Surface::create(&window);
        let surface_texture = SurfaceTexture::new(WIDTH, HEIGHT, surface);
        Pixels::new(WIDTH, HEIGHT, surface_texture)?
    };

    let mut world = World::new();
    let mut logics = Logics::new(&world.walls);

    event_loop.run(move |event, _, control_flow| {
        // Draw the current frame
        if let Event::RedrawRequested(_) = event {
            world.draw(pixels.get_frame(), &world.walls, &world.items);
            if pixels
                .render()
                .map_err(|e| panic!("pixels.render() failed: {}", e))
                .is_err()
            {
                *control_flow = ControlFlow::Exit;
                return;
            }
        }

        // Handle input events
        if input.update(event) {
            // Close events
            if input.key_pressed(VirtualKeyCode::Escape) || input.quit() {
                *control_flow = ControlFlow::Exit;
                return;
            }

            // Adjust high DPI factor
            if let Some(factor) = input.scale_factor_changed() {
                hidpi_factor = factor;
            }

            // Resize the window
            if let Some(size) = input.window_resized() {
                pixels.resize(size.width, size.height);
            }

            // Arrow key input from user
            let movement = ({
                let up = input.key_held(VirtualKeyCode::Up);
                let down = input.key_held(VirtualKeyCode::Down);

                if up {
                    Direction::Up 
                } else if down {
                    Direction::Down 
                } else {
                    Direction::Still 
                }

            }, {
                let left = input.key_held(VirtualKeyCode::Left);
                let right = input.key_held(VirtualKeyCode::Right);

                if left {
                    Direction::Left
                } else if right {
                    Direction::Right
                } else {
                    Direction::Still
                }
            });
            
            // Update internal state and request a redraw
            world.update(&mut logics, movement);
            window.request_redraw();
        }     
    });
}

impl World {
    /// Create a new `World` instance that can draw a moving box
    fn new() -> Self {
        Self {
            x: 58,
            y: 8,
            vx: 16,
            vy: 16,
            score: 0,
            walls: {
                vec![
                    // create horizontal walls
                    Wall::new(8, 11, 43, 3),
                    Wall::new(94, 11, 218, 3),
                    Wall::new(94, 54, 46, 3),
                    Wall::new(180, 54, 86, 3),
                    Wall::new(223, 97, 43, 3),
                    Wall::new(8, 140, 46, 3),
                    Wall::new(266, 140, 46, 3),
                    Wall::new(51, 183, 132, 3),
                    Wall::new(223, 183, 43, 3),
                    Wall::new(8, 226, 218, 3),
                    Wall::new(266, 226, 46, 3),
                    // create vertical walls
                    Wall::new(8, 11, 3, 218),
                    Wall::new(51, 54, 3, 89),
                    Wall::new(94, 54, 3, 132),
                    Wall::new(137, 54, 3, 89),
                    Wall::new(180, 11, 3, 175),
                    Wall::new(223, 97, 3, 132),
                    Wall::new(309, 11, 3, 218),
                    // borders
                    Wall::new(-1, -1, 322, 1),
                    Wall::new(-1, 240, 322, 1),
                    Wall::new(-1, -1, 1, 242),
                    Wall::new(320, -1, 1, 242),
                ]
            },
            items: {
                vec![
                    Collectible::new(112, 72),
                    Collectible::new(26, 198),
                    Collectible::new(195, 198),
                    Collectible::new(195, 29),
                    Collectible::new(281, 198),
                ]
            }
        }
    }

    /// Update the `World` internal state 
    fn update(&mut self, logics: &mut Logics, movement: ( Direction, Direction )) {
        // eventually get rid of this
        // won't tackle control logics for now so probably have to pass `movement` into the physics OL
        // self.move_box(&movement);

        // temporary mapping of keyboard controls to velocities
        match movement.0 {
            Direction::Up => self.vy = -3,
            Direction::Down => self.vy = 3,
            _ => self.vy = 0,
        }
        match movement.1 {
            Direction::Left => self.vx = -3,
            Direction::Right => self.vx = 3,
            _ => self.vx = 0,
        }

        // remove comments when done
        self.project_physics(&mut logics.physics);
        logics.physics.update();
        self.unproject_physics(&logics.physics);

        self.project_collision(&mut logics.collision, &logics.physics);
        logics.collision.update();
        self.unproject_collision(&logics.collision);

        self.project_resources(&mut logics.resources);
        logics.resources.update(&mut self.items);
        self.unproject_resources(&logics.resources);
        if logics.resources.score_change != 0 {
            println!("score: {}", self.score);
        }

    }

    fn project_physics(&self, physics: &mut MazePhysics) {
        physics.pos.x = self.x as f32;
        physics.pos.y = self.y as f32;
        physics.vel.x = self.vx as f32;
        physics.vel.y = self.vy as f32;
    }

    fn unproject_physics(&mut self, physics: &MazePhysics) {
        // is it physics.pos.x or physics.pos[0]? 
        self.x = physics.pos[0].trunc() as i16;
        self.y = physics.pos[1].trunc() as i16;
    }

    fn project_collision(&self, collision: &mut AabbCollision<CollisionID>, physics: &MazePhysics) {
        collision.bodies.resize_with(self.walls.len(), Aabb::default);
        collision.velocities.resize_with(self.walls.len(), Default::default);
        collision.metadata.resize_with(self.walls.len(), CollisionData::default);

        // create collider for each item
        for item in &self.items {
            collision.bodies.push(Aabb::new(
                Vec3::new(item.x as f32, item.y as f32, 0.0),
                Vec3::new((item.x + ITEM_SIZE as i16) as f32, (item.y + ITEM_SIZE as i16) as f32, 0.0)
            ));
            collision.metadata.push(CollisionData {
                solid: false, 
                fixed: true, 
                id: CollisionID::Item,
            });
        }
        // create collider for player
        collision.bodies.push(Aabb::new(
            Vec3::new(self.x as f32, self.y as f32, 0.0),
            Vec3::new((self.x + BOX_SIZE) as f32, (self.y + BOX_SIZE) as f32, 0.0)
        ));
        collision.metadata.push(CollisionData {
            solid: true,
            fixed: false,
            id: CollisionID::Player,
        });
        
        // project into physics logic to get position and velocity? 
        collision.velocities.push(physics.vel);
    }

    fn unproject_collision(&mut self, collision: &AabbCollision<CollisionID>) {
        // same question - pos[0] or pos.x?
        self.x = collision.bodies[collision.bodies.len() - 1].min.x.trunc() as i16;
        self.y = collision.bodies[collision.bodies.len() - 1].min.y.trunc() as i16;
    }

    fn project_resources(&self, resources:&mut MazeResources) {
        resources.score = self.score;
        let i = self.touch_pickup();
        match i {
            None => {
                resources.score_change = 0;
                resources.touched_item = None;
            },
            _ => {
                resources.score_change = ITEM_VAL;
                resources.touched_item = i;
            }
        }
    }

    fn unproject_resources(&mut self, resources: &MazeResources) {
        self.score = resources.score;
    }

    /// Move box according to arrow keys
    fn move_box(&mut self, movement: &(Direction, Direction)) {
        match movement.0 {
            Direction::Up => self.vy = -16,
            Direction::Down => self.vy = 16,
            _ => self.vy = 0,
        }
        match movement.1 {
            Direction::Left => self.vx = -16,
            Direction::Right => self.vx = 16,
            _ => self.vx = 0,
        }

        World::better_collision(self, &movement);

        self.y += self.vy;
        self.x += self.vx;
    }   

    /// Check if box is already touching from above
    fn touching_hz_above(&self, walls: &Vec<Wall>) -> bool {
        for a_wall in walls {
            if a_wall.x + a_wall.w > self.x
            && a_wall.x < self.x + BOX_SIZE {
                if a_wall.y + a_wall.h == self.y {
                    return true;
                }
            }
        }
        return false;
    }

    /// Check if box is already touching from below
    fn touching_hz_below(&self, walls: &Vec<Wall>) -> bool {
        for a_wall in walls {
            if a_wall.x + a_wall.w > self.x
            && a_wall.x < self.x + BOX_SIZE {
                if a_wall.y == self.y + BOX_SIZE {
                    return true;
                }
            }
        }
        return false;
    }
        
    /// Check if box is already touching from the left
    fn touching_vt_left(&self, walls: &Vec<Wall>) -> bool {
        for a_wall in walls {
            if a_wall.y < self.y + BOX_SIZE
            && a_wall.y + a_wall.h > self.y {
                if a_wall.x + a_wall.w == self.x {
                    return true;
                }
            }
        }
        return false;
    }

    /// Check if box is already touching from the right
    fn touching_vt_right(&self, walls: &Vec<Wall>) -> bool {
        for a_wall in walls {
            if a_wall.y < self.y + BOX_SIZE
            && a_wall.y + a_wall.h > self.y {
                if a_wall.x == self.x + BOX_SIZE {
                    return true;
                }
            }
        }
        return false;
    }

    fn corner_above_check(&self, walls: &Vec<Wall>) -> bool {
        for a_wall in walls {
            if a_wall.x + a_wall.w >= self.x
            && a_wall.x <= self.x + BOX_SIZE {
                if a_wall.y + a_wall.h == self.y {
                    return true;
                }
            }
        }
        return false;
    }

    fn corner_below_check(&self, walls: &Vec<Wall>) -> bool {
        for a_wall in walls {
            if a_wall.x + a_wall.w >= self.x
            && a_wall.x <= self.x + BOX_SIZE {
                if a_wall.y == self.y + BOX_SIZE {
                    return true;
                }
            }
        }
        return false;
    }

    fn corner_left_check(&self, walls: &Vec<Wall>) -> bool {
        for a_wall in walls {
            if a_wall.y <= self.y + BOX_SIZE
            && a_wall.y + a_wall.h >= self.y {
                if a_wall.x + a_wall.w == self.x {
                    return true;
                }
            }
        }
        return false;
    }

    fn corner_right_check(&self, walls:&Vec<Wall>) -> bool {
        for a_wall in walls {
            if a_wall.y <= self.y + BOX_SIZE
            && a_wall.y + a_wall.h >= self.y {
                if a_wall.x == self.x + BOX_SIZE {
                    return true;
                }
            }
        }
        return false;
    }

    /// Detect collision
    fn better_collision(&mut self, movement: &(Direction, Direction)) {
        let mut temp_vy: i16 = self.vy;
        let mut temp_vx: i16 = self.vx;

        let touching_above: bool = self.touching_hz_above(&self.walls);
        let touching_below: bool = self.touching_hz_below(&self.walls);
        let touching_left: bool = self.touching_vt_left(&self.walls);
        let touching_right: bool = self.touching_vt_right(&self.walls);

        if {touching_above && movement.0 == Direction::Up} || {touching_below && movement.0 == Direction::Down} {
            temp_vy = 0;
        }
        if {touching_left && movement.1 == Direction::Left} || {touching_right && movement.1 == Direction::Right} {
            temp_vx = 0;
        }

        // Don't move if two arrow keys are pressed in the direction of a corner that the box is perfectly touching
        if movement.0 != Direction::Still && movement.1 != Direction::Still 
        && touching_above == false && touching_below == false 
        && touching_left == false && touching_right == false {
            let touch_vt: bool;
            let touch_hz: bool;

            if movement.0 == Direction::Up {
                touch_vt = self.corner_above_check(&self.walls);
            } else {
                touch_vt = self.corner_below_check(&self.walls);
            }
            if movement.1 == Direction::Left {
                touch_hz = self.corner_left_check(&self.walls);
            } else {
                touch_hz = self.corner_right_check(&self.walls);
            }

            if touch_vt == true && touch_hz == true {
                temp_vy = 0;
                temp_vx = 0;
            }
        }

        let temp_y: i16 = self.y + temp_vy;
        let temp_x: i16 = self.x + temp_vx;

        if movement.0 != Direction::Still && temp_vy != 0 {
            for a_wall in &self.walls {
                if movement.0 == Direction::Up {
                    if a_wall.y + a_wall.h < self.y
                    && a_wall.y + a_wall.h > temp_y
                    && a_wall.x + a_wall.w > temp_x
                    && a_wall.x < temp_x + BOX_SIZE {
                        if i16::abs(a_wall.y + a_wall.h - self.y) < i16::abs(temp_vy) {
                            temp_vy = a_wall.y + a_wall.h - self.y;
                        }
                    }
                } else {
                    if a_wall.y > self.y + BOX_SIZE
                    && a_wall.y < temp_y + BOX_SIZE 
                    && a_wall.x < temp_x + BOX_SIZE
                    && a_wall.x + a_wall.w > temp_x {
                        if a_wall.y - self.y - BOX_SIZE < temp_vy {
                            temp_vy = a_wall.y - self.y - BOX_SIZE;
                        }
                    }
                }
            }
        }
        if movement.1 != Direction::Still && temp_vx != 0 {
            for a_wall in &self.walls {
                if movement.1 == Direction::Left {
                    if a_wall.x + a_wall.w < self.x
                    && a_wall.x + a_wall.w > temp_x
                    && a_wall.y < temp_y + BOX_SIZE
                    && a_wall.y + a_wall.h > temp_y {
                        if i16::abs(a_wall.x + a_wall.w - self.x) < i16::abs(temp_vx) {
                            temp_vx = a_wall.x + a_wall.w - self.x;
                        }
                    }
                } else {
                    if a_wall.x >= self.x + BOX_SIZE
                    && a_wall.x < temp_x + BOX_SIZE
                    && a_wall.y < temp_y + BOX_SIZE
                    && a_wall.y + a_wall.h > temp_y {
                        if a_wall.x - self.x - BOX_SIZE < temp_vx {
                            temp_vx = a_wall.x - self.x - BOX_SIZE;
                        }
                    } 
                }
            }
        }

        self.vx = temp_vx;
        self.vy = temp_vy;
    }

    /// Check if box is touching or overlapping a pickup - only can check for one at a time, not multiple
    fn touch_pickup(&self) -> Option<usize> {
        for i in 0..self.items.len() {
            if self.x < self.items[i].x + ITEM_SIZE as i16
            && self.x + BOX_SIZE >= self.items[i].x
            && self.y < self.items[i].y + ITEM_SIZE as i16
            && self.y + BOX_SIZE >= self.items[i].y {
                if i < self.items.len() {
                    return Some(i);
                }
            }
        }
        None
    }

    /// Draw the `World` state to the frame buffer.
    ///
    /// Assumes the default texture format: [`wgpu::TextureFormat::Rgba8UnormSrgb`]
    fn draw(&self, frame: &mut [u8], walls: &Vec<Wall>, items: &Vec<Collectible>) {
        fn inside_all_walls(x:i16, y:i16, walls: &Vec<Wall>) -> bool {
            for a_wall in walls {
                if x >= a_wall.x
                && x < a_wall.x + a_wall.w
                && y >= a_wall.y
                && y < a_wall.y + a_wall.h {
                    return true;
                }
            } 
            return false;
        }

        let is_box = |x, y| -> bool {
            if x >= self.x
            && x < self.x + BOX_SIZE
            && y >= self.y
            && y < self.y + BOX_SIZE {
                return true;
            } else {
                return false;
            }
        };

        fn is_item(x:i16, y:i16, items: &Vec<Collectible>) -> bool {
            for an_item in items.iter() {
                if x >= an_item.x
                && x < an_item.x + ITEM_SIZE as i16
                && y >= an_item.y
                && y < an_item.y + ITEM_SIZE as i16 {
                    return true;
                }
            }
            return false;
        }

        // draw background first
        for pixel in frame.chunks_exact_mut(4) {
            pixel.copy_from_slice(&[0x48, 0xb2, 0xe8, 0xff]);
        }

        for (i, pixel) in frame.chunks_exact_mut(4).enumerate() {
            let x = (i % WIDTH as usize) as i16;
            let y = (i / WIDTH as usize) as i16;

            let rgba = if inside_all_walls(x, y, walls) {
                [0xff, 0xff, 0xff, 0xff]
            } else if is_box(x, y) {
                [0x5e, 0x48, 0xe8, 0xff]
            } else if is_item(x, y, items) {
                [0x95, 0xed, 0xc1, 0xff]
            } else {
                continue;
            };

            pixel.copy_from_slice(&rgba);
        }
    }
}<|MERGE_RESOLUTION|>--- conflicted
+++ resolved
@@ -137,11 +137,7 @@
             let CollisionData { solid: j_solid, fixed: j_fixed, .. } =
                 self.metadata[*j];
 
-<<<<<<< HEAD
-            if !(i_solid && j_solid) || (i_fixed && j_fixed) {
-=======
             if !(i_solid && j_solid) || i_fixed && j_fixed {
->>>>>>> 7290c4c9
                 continue;
             }
 
@@ -170,11 +166,7 @@
                 self.bodies[*i].max += i_displace;
                 self.bodies[*j].min += j_displace;
                 self.bodies[*j].max += j_displace;
-<<<<<<< HEAD
-            } else { 
-=======
             } else {
->>>>>>> 7290c4c9
                 let i_swap = if !j_fixed { j } else { i };
                 let j_swap = if !j_fixed { i } else { j };
                 let Aabb { min: Vec3 { x: min_i_x, y: min_i_y, .. },
