#![deny(clippy::all)]
#![forbid(unsafe_code)]

use pixels::{wgpu::Surface, Error, Pixels, SurfaceTexture};
use winit::dpi::LogicalSize;
use winit::event::{Event, VirtualKeyCode};
use winit::event_loop::{ControlFlow, EventLoop};
use winit::window::WindowBuilder;
use winit_input_helper::WinitInputHelper;
use ultraviolet::{Vec2, geometry::Aabb};
<<<<<<< HEAD
use asterism::{AabbCollision, QueuedResources, resources::Transaction, Linking};
=======
use asterism::AabbCollision;// , QueuedResources, WinitKeyboardControl, PointPhysics};
>>>>>>> 3fd0405b

const WIDTH: u32 = 320;
const HEIGHT: u32 = 240;
const BOX_SIZE: i16 = 20;
const ITEM_SIZE: i8 = 10;
const PORTAL_SIZE: i8 = 14;

#[derive(PartialEq)]
enum Direction {
    Up,
    Down,
    Left,
    Right,
    Still,
}

#[derive(Clone, Copy, PartialEq, Eq)]
enum CollisionID {
    Player,
    Wall,
    Item,
    Portal,
}

#[derive(Clone, Copy, PartialEq, Eq, Ord, PartialOrd)]
enum PoolID {
    Points,
}

impl Default for CollisionID {
    fn default() -> Self { Self::Player }
}

/// Representation of the application state
struct World {
    x: i16,
    y: i16,
    vx: i16,
    vy: i16,
    score: u8,
    walls: Vec<Wall>,
    items: Vec<Collectible>,
    portals: Vec<Portal>,
    touching_portal: bool,  // checks if player has always been touching portal since teleporting
    just_teleported: bool,
}

/// Walls of the maze
struct Wall {
    x: i16,
    y: i16,
    w: i16,
    h: i16,
}

impl Wall {
    fn new(x: i16, y: i16, w: i16, h: i16) -> Wall {
        Wall {x: x, y: y, w: w, h: h}
    }
}

/// Items that can be obtained and added to score
struct Collectible {
    x: i16,
    y: i16,
}

impl Collectible {
    fn new(x:i16, y:i16) -> Self {
        Self {x: x, y: y}
    }
}

struct Portal {
    x: i16,
    y: i16,
    color: [u8; 4],
}

impl Portal {
    fn new(x:i16, y:i16, color:[u8; 4]) -> Self {
        Self {x: x, y: y, color: color}
    }
}

struct MazePhysics {
    pos: Vec2,
    vel: Vec2,
}

impl MazePhysics {
    fn new() -> Self {
        Self {
            pos: Vec2::new(0.0, 0.0),
            vel: Vec2::new(0.0, 0.0), 
        }
    }

    fn update(&mut self) {
        for i in 0..2 {
            self.pos[i] += self.vel[i];
        }
    }
}

struct Logics {
    physics: MazePhysics,
    collision: AabbCollision<CollisionID>,
    linking: Linking,
    resources: QueuedResources<PoolID>,
}

impl Logics {
    fn new(walls: &Vec<Wall>, portals: &Vec<Portal>) -> Self {
        Self {
            physics: MazePhysics::new(),
            collision: {
                let mut collision = AabbCollision::new();
                for wall in walls {
                    collision.add_collision_entity(
                        wall.x as f32, wall.y as f32,
                        wall.w as f32, wall.h as f32,
                        Vec2::new(0.0, 0.0),
                        true, true, CollisionID::Wall);
                }
                for portal in portals {
                    collision.add_collision_entity(portal.x as f32, portal.y as f32,
                        PORTAL_SIZE as f32, PORTAL_SIZE as f32,
                        Vec2::new(0.0, 0.0),
                        false, true, CollisionID::Portal);
                }
                collision
            },
            linking: {
                let mut linking = Linking::new();
                linking.add_link_map(2, vec![vec![1, 2], vec![0, 2], vec![0, 1]]);
                linking
            },
            resources: {
                let mut resources = QueuedResources::new();
                resources.items.insert( PoolID::Points, 0.0 );
                resources
            },
        }
    }
}

fn main() -> Result<(), Error> {
    let event_loop = EventLoop::new();
    let mut input = WinitInputHelper::new();
    let window = {
        let size = LogicalSize::new(WIDTH as f64, HEIGHT as f64);
        WindowBuilder::new()
            .with_title("maze")
            .with_inner_size(size)
            .with_min_inner_size(size)
            .build(&event_loop)
            .unwrap()
    };
    let mut hidpi_factor = window.scale_factor();
    
    let mut pixels = {
        let surface = Surface::create(&window);
        let surface_texture = SurfaceTexture::new(WIDTH, HEIGHT, surface);
        Pixels::new(WIDTH, HEIGHT, surface_texture)?
    };

    let mut world = World::new();
    let mut logics = Logics::new(&world.walls, &world.portals);

    event_loop.run(move |event, _, control_flow| {
        // Draw the current frame
        if let Event::RedrawRequested(_) = event {
            world.draw(pixels.get_frame(), &world.walls, &world.items);
            if pixels
                .render()
                .map_err(|e| panic!("pixels.render() failed: {}", e))
                .is_err()
            {
                *control_flow = ControlFlow::Exit;
                return;
            }
        }

        // Handle input events
        if input.update(event) {
            // Close events
            if input.key_pressed(VirtualKeyCode::Escape) || input.quit() {
                *control_flow = ControlFlow::Exit;
                return;
            }

            // Adjust high DPI factor
            if let Some(factor) = input.scale_factor_changed() {
                hidpi_factor = factor;
            }

            // Resize the window
            if let Some(size) = input.window_resized() {
                pixels.resize(size.width, size.height);
            }

            // Arrow key input from user
            let movement = ({
                let up = input.key_held(VirtualKeyCode::Up);
                let down = input.key_held(VirtualKeyCode::Down);

                if up {
                    Direction::Up 
                } else if down {
                    Direction::Down 
                } else {
                    Direction::Still 
                }

            }, {
                let left = input.key_held(VirtualKeyCode::Left);
                let right = input.key_held(VirtualKeyCode::Right);

                if left {
                    Direction::Left
                } else if right {
                    Direction::Right
                } else {
                    Direction::Still
                }
            });
            
            // Update internal state and request a redraw
            world.update(&mut logics, movement);
            window.request_redraw();
        }     
    });
}

impl World {
    /// Create a new `World` instance that can draw walls, portals, items, and player
    fn new() -> Self {
        Self {
            x: 58,
            y: 208,
            vx: 16,
            vy: 16,
            score: 0,
            walls: {
                vec![
                    // create horizontal walls
                    Wall::new(8, 11, 43, 3),
                    Wall::new(94, 11, 218, 3),
                    Wall::new(94, 54, 46, 3),
                    Wall::new(180, 54, 86, 3),
                    Wall::new(223, 97, 43, 3),
                    Wall::new(8, 140, 46, 3),
                    Wall::new(266, 140, 46, 3),
                    Wall::new(51, 183, 132, 3),
                    Wall::new(223, 183, 43, 3),
                    Wall::new(8, 226, 218, 3),
                    Wall::new(266, 226, 46, 3),
                    // create vertical walls
                    Wall::new(8, 11, 3, 218),
                    Wall::new(51, 54, 3, 89),
                    Wall::new(94, 54, 3, 132),
                    Wall::new(137, 54, 3, 89),
                    Wall::new(180, 11, 3, 175),
                    Wall::new(223, 97, 3, 132),
                    Wall::new(309, 11, 3, 218),
                    // borders
                    Wall::new(-1, -1, 322, 1),
                    Wall::new(-1, 240, 322, 1),
                    Wall::new(-1, -1, 1, 242),
                    Wall::new(320, -1, 1, 242),
                ]
            },
            items: {
                vec![
                    Collectible::new(154, 29),
                    Collectible::new(26, 198),
                    Collectible::new(195, 198),
                    Collectible::new(281, 198),
                ]
            },
            portals: {
                vec![
                    Portal::new(110, 70, [0x4f, 0xe5, 0xff, 0xff]), // blue portal 0
                    Portal::new(280, 27, [0xfc, 0x8c, 0x03, 0xff]), // orange portal 1
                ]
            },
            touching_portal: false,
            just_teleported: false,
        }
    }

    /// Update the `World` internal state 
    fn update(&mut self, logics: &mut Logics, movement: ( Direction, Direction )) {
        // mapping of keyboard controls to velocities
        match movement.0 {
            Direction::Up => self.vy = -4,
            Direction::Down => self.vy = 4,
            _ => self.vy = 0,
        }
        match movement.1 {
            Direction::Left => self.vx = -4,
            Direction::Right => self.vx = 4,
            _ => self.vx = 0,
        }

        self.project_physics(&mut logics.physics);
        logics.physics.update();
        self.unproject_physics(&logics.physics);

        // check if player is still touching portal after teleporting (and possibly moving a bit)
        self.touching_portal = false;

        self.project_collision(&mut logics.collision, &logics.physics);
        logics.collision.update();
        self.unproject_collision(&logics.collision);

        for contact in logics.collision.contacts.iter() {
            match (logics.collision.metadata[contact.0].id,
                logics.collision.metadata[contact.1].id) {
                    (CollisionID::Portal, CollisionID::Player) => {
                        if self.just_teleported {
                            self.touching_portal = true;
                        }
                    }
                    (CollisionID::Item, CollisionID::Player) => {
                    // add to score and remove touched item from game state
                    logics.resources.transactions.push(vec![(PoolID::Points, Transaction::Change(1))]);
                    self.items.remove(contact.0 - self.walls.len() - self.portals.len());
                }
                _ => {}
            }
        }
        
        if !self.touching_portal {
            self.just_teleported = false;
        }

        self.project_linking(&mut logics.linking, &logics.collision);
        logics.linking.update();
        self.unproject_linking(&logics.linking);

        self.project_resources(&mut logics.resources);
        logics.resources.update();
        self.unproject_resources(&logics.resources);

        for (completed, item_types) in logics.resources.completed.iter() {
            if *completed {
                for item_type in item_types {
                    match item_type {
                        PoolID::Points => {
                            println!("You scored! Current points: {}", self.score);
                        }
                    }
                }
            }
        }
    }

    fn project_physics(&self, physics: &mut MazePhysics) {
        physics.pos.x = self.x as f32;
        physics.pos.y = self.y as f32;
        physics.vel.x = self.vx as f32;
        physics.vel.y = self.vy as f32;
    }

    fn unproject_physics(&mut self, physics: &MazePhysics) { 
        self.x = physics.pos[0].trunc() as i16;
        self.y = physics.pos[1].trunc() as i16;
    }

    fn project_collision(&self, collision: &mut AabbCollision<CollisionID>, physics: &MazePhysics) {
        collision.bodies.resize_with(self.walls.len() + self.portals.len(), Aabb::default);
        collision.velocities.resize_with(self.walls.len() + self.portals.len(), Default::default);
        collision.metadata.resize_with(self.walls.len() + self.portals.len(), Default::default);
        // create collider for items
        for item in &self.items {
            collision.add_collision_entity(item.x as f32, item.y as f32,
                ITEM_SIZE as f32, ITEM_SIZE as f32,
                Vec2::new(0.0, 0.0),
                false, true, CollisionID::Item);
        }
        // create collider for player
        collision.add_collision_entity(self.x as f32, self.y as f32,
            BOX_SIZE as f32, BOX_SIZE as f32,
            physics.vel,
            true, false, CollisionID::Player);
    }

    fn unproject_collision(&mut self, collision: &AabbCollision<CollisionID>) {
        self.x = collision.bodies[collision.bodies.len() - 1].min.x.trunc() as i16;
        self.y = collision.bodies[collision.bodies.len() - 1].min.y.trunc() as i16;
    }

    // node 0: teleport to orange; node 1: teleport to blue; node 2: no teleporting
    fn project_linking(&self, linking: &mut Linking, collision: &AabbCollision<CollisionID>) {
        let mut teleport:Option<usize> = None;
        for contact in collision.contacts.iter() {
            match (collision.metadata[contact.0].id,
                collision.metadata[contact.1].id) {
                (CollisionID::Portal, CollisionID::Player) => {
                    if !self.just_teleported && !self.touching_portal {
                        teleport = Some(contact.0 - self.walls.len());
                    } else {
                        teleport = Some(2);
                    }
                }
                _ => {}
            }
        }
        
        if let Some(choice) = teleport {
            let next_pos = choice;
            linking.conditions[0][next_pos] = true;
        }
    }
    
    fn unproject_linking(&mut self, linking: &Linking) {
        let mut updated:Option<usize> = None;
        for (.., pos) in linking.maps.iter().zip(linking.positions.iter()) {
            updated = Some(*pos);
        }

        if let Some(new_pos) = updated {
            match new_pos {
                0 => {
                    // teleport to orange portal
                    self.x = 277;
                    self.y = 24;
                    self.just_teleported = true;
                }
                1 => {
                    // teleport to blue portal
                    self.x = 107;
                    self.y = 67;
                    self.just_teleported = true;
                }
                _ => {}
            }
        }
    }

    fn project_resources(&self, resources: &mut QueuedResources<PoolID>) {
        if !resources.items.contains_key(&PoolID::Points) {
            resources.items.insert(PoolID::Points, 0.0);
        }
    }

    fn unproject_resources(&mut self, resources: &QueuedResources<PoolID>) {
        for (completed, item_types) in resources.completed.iter() {
            if *completed {
                for item_type in item_types {
                    let value = resources.get_value_by_itemtype(item_type).min(255.0) as u8;
                    match item_type {
                        PoolID::Points => self.score = value,
                    }
                }
            }
        }
    }

    /// Draw the `World` state to the frame buffer.
    ///
    /// Assumes the default texture format: [`wgpu::TextureFormat::Rgba8UnormSrgb`]
    fn draw(&self, frame: &mut [u8], walls: &Vec<Wall>, items: &Vec<Collectible>) {
        fn inside_all_walls(x:i16, y:i16, walls: &Vec<Wall>) -> bool {
            for a_wall in walls {
                if x >= a_wall.x
                && x < a_wall.x + a_wall.w
                && y >= a_wall.y
                && y < a_wall.y + a_wall.h {
                    return true;
                }
            } 
            return false;
        }

        let is_box = |x, y| -> bool {
            if x >= self.x
            && x < self.x + BOX_SIZE
            && y >= self.y
            && y < self.y + BOX_SIZE {
                return true;
            } else {
                return false;
            }
        };

        fn is_item(x:i16, y:i16, items: &Vec<Collectible>) -> bool {
            for an_item in items.iter() {
                if x >= an_item.x
                && x < an_item.x + ITEM_SIZE as i16
                && y >= an_item.y
                && y < an_item.y + ITEM_SIZE as i16 {
                    return true;
                }
            }
            return false;
        }

        let is_portal_1 = |x, y| -> bool {
            if x >= self.portals[0].x
            && x < self.portals[0].x + PORTAL_SIZE as i16
            && y >= self.portals[0].y
            && y < self.portals[0].y + PORTAL_SIZE as i16 {
                return true;
            } else {
                return false;
            }
        };

        let is_portal_2 = |x, y| -> bool {
            if x >= self.portals[1].x
            && x < self.portals[1].x + PORTAL_SIZE as i16
            && y >= self.portals[1].y
            && y < self.portals[1].y + PORTAL_SIZE as i16 {
                return true;
            } else {
                return false;
            }
        };

        for pixel in frame.chunks_exact_mut(4) {
            pixel.copy_from_slice(&[0x48, 0xb2, 0xe8, 0xff]);
        }

        for (i, pixel) in frame.chunks_exact_mut(4).enumerate() {
            let x = (i % WIDTH as usize) as i16;
            let y = (i / WIDTH as usize) as i16;

            let rgba = if inside_all_walls(x, y, walls) {
                [0xff, 0xff, 0xff, 0xff]
            } else if is_box(x, y) {
                [0x5e, 0x48, 0xe8, 0xff]
            } else if is_item(x, y, items) {
                [0x95, 0xed, 0xc1, 0xff]
            } else if is_portal_1(x, y) {
                self.portals[0].color
            } else if is_portal_2(x, y) {
                self.portals[1].color
            } else {
                continue;
            };

            pixel.copy_from_slice(&rgba);
        }
    }
}<|MERGE_RESOLUTION|>--- conflicted
+++ resolved
@@ -8,11 +8,7 @@
 use winit::window::WindowBuilder;
 use winit_input_helper::WinitInputHelper;
 use ultraviolet::{Vec2, geometry::Aabb};
-<<<<<<< HEAD
 use asterism::{AabbCollision, QueuedResources, resources::Transaction, Linking};
-=======
-use asterism::AabbCollision;// , QueuedResources, WinitKeyboardControl, PointPhysics};
->>>>>>> 3fd0405b
 
 const WIDTH: u32 = 320;
 const HEIGHT: u32 = 240;
@@ -46,7 +42,6 @@
     fn default() -> Self { Self::Player }
 }
 
-/// Representation of the application state
 struct World {
     x: i16,
     y: i16,
@@ -56,11 +51,10 @@
     walls: Vec<Wall>,
     items: Vec<Collectible>,
     portals: Vec<Portal>,
-    touching_portal: bool,  // checks if player has always been touching portal since teleporting
+    touching_portal: bool,
     just_teleported: bool,
 }
 
-/// Walls of the maze
 struct Wall {
     x: i16,
     y: i16,
@@ -74,7 +68,6 @@
     }
 }
 
-/// Items that can be obtained and added to score
 struct Collectible {
     x: i16,
     y: i16,
@@ -253,13 +246,13 @@
     fn new() -> Self {
         Self {
             x: 58,
-            y: 208,
-            vx: 16,
-            vy: 16,
+            y: 8,
+            vx: 0,
+            vy: 0,
             score: 0,
             walls: {
                 vec![
-                    // create horizontal walls
+                    // horizontal walls
                     Wall::new(8, 11, 43, 3),
                     Wall::new(94, 11, 218, 3),
                     Wall::new(94, 54, 46, 3),
@@ -271,7 +264,7 @@
                     Wall::new(223, 183, 43, 3),
                     Wall::new(8, 226, 218, 3),
                     Wall::new(266, 226, 46, 3),
-                    // create vertical walls
+                    // vertical walls
                     Wall::new(8, 11, 3, 218),
                     Wall::new(51, 54, 3, 89),
                     Wall::new(94, 54, 3, 132),
